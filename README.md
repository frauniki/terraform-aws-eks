# terraform-aws-eks

A terraform module to create a managed Kubernetes cluster on AWS EKS. Available
through the [Terraform registry](https://registry.terraform.io/modules/terraform-aws-modules/eks/aws).
Inspired by and adapted from [this doc](https://www.terraform.io/docs/providers/aws/guides/eks-getting-started.html)
and its [source code](https://github.com/terraform-providers/terraform-provider-aws/tree/master/examples/eks-getting-started).
Read the [AWS docs on EKS to get connected to the k8s dashboard](https://docs.aws.amazon.com/eks/latest/userguide/dashboard-tutorial.html).

| Branch | Build status                                                                                                                                                      |
| ------ | ----------------------------------------------------------------------------------------------------------------------------------------------------------------- |
| master | [![build Status](https://travis-ci.org/terraform-aws-modules/terraform-aws-eks.svg?branch=master)](https://travis-ci.org/terraform-aws-modules/terraform-aws-eks) |

## Assumptions

* You want to create an EKS cluster and an autoscaling group of workers for the cluster.
* You want these resources to exist within security groups that allow communication and coordination. These can be user provided or created within the module.
* You've created a Virtual Private Cloud (VPC) and subnets where you intend to put the EKS resources.
* If using the default variable value (`true`) for `configure_kubectl_session`, it's required that both [`kubectl`](https://kubernetes.io/docs/tasks/tools/install-kubectl/#install-kubectl) (>=1.10) and [`aws-iam-authenticator`](https://github.com/kubernetes-sigs/aws-iam-authenticator#4-set-up-kubectl-to-use-authentication-tokens-provided-by-aws-iam-authenticator-for-kubernetes) are installed and on your shell's PATH.

## Usage example

A full example leveraging other community modules is contained in the [examples/eks_test_fixture directory](https://github.com/terraform-aws-modules/terraform-aws-eks/tree/master/examples/eks_test_fixture). Here's the gist of using it via the Terraform registry:

```hcl
module "eks" {
  source                = "terraform-aws-modules/eks/aws"
  cluster_name          = "test-eks-cluster"
  subnets               = ["subnet-abcde012", "subnet-bcde012a"]
  tags                  = "${map("Environment", "test")}"
  vpc_id                = "vpc-abcde012"
}
```

## Release schedule

Generally the maintainers will try to release the module once every 2 weeks to
keep up with PR additions. If particularly pressing changes are added or maintainers
come up with the spare time (hah!), release may happen more often on occasion.

## Testing

This module has been packaged with [awspec](https://github.com/k1LoW/awspec) tests through [kitchen](https://kitchen.ci/) and [kitchen-terraform](https://newcontext-oss.github.io/kitchen-terraform/). To run them:

1. Install [rvm](https://rvm.io/rvm/install) and the ruby version specified in the [Gemfile](https://github.com/terraform-aws-modules/terraform-aws-eks/tree/master/Gemfile).
2. Install bundler and the gems from our Gemfile:

    ```bash
    gem install bundler && bundle install
    ```

3. Ensure your AWS environment is configured (i.e. credentials and region) for test.
4. Test using `bundle exec kitchen test` from the root of the repo.

For now, connectivity to the kubernetes cluster is not tested but will be in the
future. If `configure_kubectl_session` is set `true`, once the test fixture has
converged, you can query the test cluster from that terminal session with
`kubectl get nodes --watch --kubeconfig kubeconfig`.

## Doc generation

Documentation should be modified within `main.tf` and generated using [terraform-docs](https://github.com/segmentio/terraform-docs).
Generate them like so:

```bash
go get github.com/segmentio/terraform-docs
terraform-docs md ./ | cat -s | tail -r | tail -n +2 | tail -r > README.md
```

## Contributing

Report issues/questions/feature requests on in the [issues](https://github.com/terraform-aws-modules/terraform-aws-eks/issues/new) section.

Full contributing [guidelines are covered here](https://github.com/terraform-aws-modules/terraform-aws-eks/blob/master/CONTRIBUTING.md).

## IAM Permissions

Testing and using this repo requires a minimum set of IAM permissions. Test permissions
are listed in the [eks_test_fixture README](https://github.com/terraform-aws-modules/terraform-aws-eks/tree/master/examples/eks_test_fixture/README.md).

## Change log

The [changelog](https://github.com/terraform-aws-modules/terraform-aws-eks/tree/master/CHANGELOG.md) captures all important release notes.

## Authors

Created and maintained by [Brandon O'Connor](https://github.com/brandoconnor) - brandon@atscale.run.
Many thanks to [the contributors listed here](https://github.com/terraform-aws-modules/terraform-aws-eks/graphs/contributors)!

## License

MIT Licensed. See [LICENSE](https://github.com/terraform-aws-modules/terraform-aws-eks/tree/master/LICENSE) for full details.


## Inputs

| Name | Description | Type | Default | Required |
|------|-------------|:----:|:-----:|:-----:|
| cluster_name | Name of the EKS cluster. Also used as a prefix in names of related resources. | string | - | yes |
| cluster_security_group_id | If provided, the EKS cluster will be attached to this security group. If not given, a security group will be created with necessary ingres/egress to work with the workers and provide API access to your current IP/32. | string | `` | no |
| cluster_version | Kubernetes version to use for the EKS cluster. | string | `1.10` | no |
<<<<<<< HEAD
| config_output_path | Determines where config files are placed if using configure_kubectl_session and you want config files to land outside the current working directory. | string | `./` | no |
| configure_kubectl_session | Configure the current session's kubectl to use the instantiated EKS cluster. | string | `true` | no |
| kubeconfig_aws_authenticator_additional_args | Any additional arguments to pass to the authenticator such as the role to assume ["-r", "MyEksRole"] | string | `<list>` | no |
| kubeconfig_aws_authenticator_command | Command to use to to fetch AWS EKS credentials | string | `heptio-authenticator-aws` | no |
| kubeconfig_aws_authenticator_env_variables | Environment variables that should be used when executing the authenticator i.e. { AWS_PROFILE = "eks"} | string | `<map>` | no |
| kubeconfig_name | Override the default name used for items kubeconfig | string | `` | no |
| root_iops | The amount of provisioned IOPS. This must be set with a volume_type of 'io1'. | string | `` | no |
| root_volume_size | The root size of the volume in gigabytes. | string | `20` | no |
| root_volume_type | The type of root volume. Can be 'standard', 'gp2', or 'io1' | string | `gp2` | no |
=======
| config_output_path | Determines where config files are placed if using configure_kubectl_session and you want config files to land outside the current working directory. Should end in a forward slash / . | string | `./` | no |
| kubeconfig_aws_authenticator_additional_args | Any additional arguments to pass to the authenticator such as the role to assume. e.g. ["-r", "MyEksRole"]. | list | `<list>` | no |
| kubeconfig_aws_authenticator_command | Command to use to to fetch AWS EKS credentials. | string | `aws-iam-authenticator` | no |
| kubeconfig_aws_authenticator_env_variables | Environment variables that should be used when executing the authenticator. e.g. { AWS_PROFILE = "eks"}. | map | `<map>` | no |
| kubeconfig_name | Override the default name used for items kubeconfig. | string | `` | no |
| manage_aws_auth | Whether to write and apply the aws-auth configmap file. | string | `true` | no |
| map_accounts | Additional AWS account numbers to add to the aws-auth configmap. See examples/eks_test_fixture/variables.tf for example format. | list | `<list>` | no |
| map_roles | Additional IAM roles to add to the aws-auth configmap. See examples/eks_test_fixture/variables.tf for example format. | list | `<list>` | no |
| map_users | Additional IAM users to add to the aws-auth configmap. See examples/eks_test_fixture/variables.tf for example format. | list | `<list>` | no |
>>>>>>> bc848058
| subnets | A list of subnets to place the EKS cluster and workers within. | list | - | yes |
| tags | A map of tags to add to all resources. | map | `<map>` | no |
| vpc_id | VPC where the cluster and workers will be deployed. | string | - | yes |
| worker_groups | A list of maps defining worker group configurations. See workers_group_defaults for valid keys. | list | `<list>` | no |
| worker_security_group_id | If provided, all workers will be attached to this security group. If not given, a security group will be created with necessary ingres/egress to work with the EKS cluster. | string | `` | no |
| worker_sg_ingress_from_port | Minimum port number from which pods will accept communication. Must be changed to a lower value if some pods in your cluster will expose a port lower than 1025 (e.g. 22, 80, or 443). | string | `1025` | no |
| workers_group_defaults | Default values for target groups as defined by the list of maps. | map | `<map>` | no |
| workstation_cidr | Override the default ingress rule that allows communication with the EKS cluster API. If not given, will use current IP/32. | string | `` | no |
| write_kubeconfig | Whether to write a kubeconfig file containing the cluster configuration. | string | `true` | no |

## Outputs

| Name | Description |
|------|-------------|
| cluster_certificate_authority_data | Nested attribute containing certificate-authority-data for your cluster. This is the base64 encoded certificate data required to communicate with your cluster. |
| cluster_endpoint | The endpoint for your EKS Kubernetes API. |
| cluster_id | The name/id of the EKS cluster. |
| cluster_security_group_id | Security group ID attached to the EKS cluster. |
| cluster_version | The Kubernetes server version for the EKS cluster. |
| config_map_aws_auth | A kubernetes configuration to authenticate to this EKS cluster. |
| kubeconfig | kubectl config file contents for this EKS cluster. |
| worker_iam_role_arn | IAM role ID attached to EKS workers |
| worker_iam_role_name | IAM role name attached to EKS workers |
| worker_security_group_id | Security group ID attached to the EKS workers. |
| workers_asg_arns | IDs of the autoscaling groups containing workers. |
<|MERGE_RESOLUTION|>--- conflicted
+++ resolved
@@ -98,17 +98,6 @@
 | cluster_name | Name of the EKS cluster. Also used as a prefix in names of related resources. | string | - | yes |
 | cluster_security_group_id | If provided, the EKS cluster will be attached to this security group. If not given, a security group will be created with necessary ingres/egress to work with the workers and provide API access to your current IP/32. | string | `` | no |
 | cluster_version | Kubernetes version to use for the EKS cluster. | string | `1.10` | no |
-<<<<<<< HEAD
-| config_output_path | Determines where config files are placed if using configure_kubectl_session and you want config files to land outside the current working directory. | string | `./` | no |
-| configure_kubectl_session | Configure the current session's kubectl to use the instantiated EKS cluster. | string | `true` | no |
-| kubeconfig_aws_authenticator_additional_args | Any additional arguments to pass to the authenticator such as the role to assume ["-r", "MyEksRole"] | string | `<list>` | no |
-| kubeconfig_aws_authenticator_command | Command to use to to fetch AWS EKS credentials | string | `heptio-authenticator-aws` | no |
-| kubeconfig_aws_authenticator_env_variables | Environment variables that should be used when executing the authenticator i.e. { AWS_PROFILE = "eks"} | string | `<map>` | no |
-| kubeconfig_name | Override the default name used for items kubeconfig | string | `` | no |
-| root_iops | The amount of provisioned IOPS. This must be set with a volume_type of 'io1'. | string | `` | no |
-| root_volume_size | The root size of the volume in gigabytes. | string | `20` | no |
-| root_volume_type | The type of root volume. Can be 'standard', 'gp2', or 'io1' | string | `gp2` | no |
-=======
 | config_output_path | Determines where config files are placed if using configure_kubectl_session and you want config files to land outside the current working directory. Should end in a forward slash / . | string | `./` | no |
 | kubeconfig_aws_authenticator_additional_args | Any additional arguments to pass to the authenticator such as the role to assume. e.g. ["-r", "MyEksRole"]. | list | `<list>` | no |
 | kubeconfig_aws_authenticator_command | Command to use to to fetch AWS EKS credentials. | string | `aws-iam-authenticator` | no |
@@ -118,7 +107,9 @@
 | map_accounts | Additional AWS account numbers to add to the aws-auth configmap. See examples/eks_test_fixture/variables.tf for example format. | list | `<list>` | no |
 | map_roles | Additional IAM roles to add to the aws-auth configmap. See examples/eks_test_fixture/variables.tf for example format. | list | `<list>` | no |
 | map_users | Additional IAM users to add to the aws-auth configmap. See examples/eks_test_fixture/variables.tf for example format. | list | `<list>` | no |
->>>>>>> bc848058
+| root_iops | The amount of provisioned IOPS. This must be set with a volume_type of 'io1'. | string | `0` | no |
+| root_volume_size | The root size of the volume in gigabytes. | string | `20` | no |
+| root_volume_type | The type of root volume. Can be 'standard', 'gp2', or 'io1' | string | `gp2` | no |
 | subnets | A list of subnets to place the EKS cluster and workers within. | list | - | yes |
 | tags | A map of tags to add to all resources. | map | `<map>` | no |
 | vpc_id | VPC where the cluster and workers will be deployed. | string | - | yes |
