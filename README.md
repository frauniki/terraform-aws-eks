--- conflicted
+++ resolved
@@ -98,16 +98,9 @@
 | cluster_security_group_id | If provided, the EKS cluster will be attached to this security group. If not given, a security group will be created with necessary ingres/egress to work with the workers and provide API access to your current IP/32. | string | `` | no |
 | cluster_version | Kubernetes version to use for the EKS cluster. | string | `1.10` | no |
 | config_output_path | Determines where config files are placed if using configure_kubectl_session and you want config files to land outside the current working directory. | string | `./` | no |
-<<<<<<< HEAD
 | kubeconfig_aws_authenticator_additional_args | Any additional arguments to pass to the authenticator such as the role to assume ["-r", "MyEksRole"] | list | `<list>` | no |
 | kubeconfig_aws_authenticator_command | Command to use to to fetch AWS EKS credentials | string | `heptio-authenticator-aws` | no |
 | kubeconfig_aws_authenticator_env_variables | Environment variables that should be used when executing the authenticator i.e. { AWS_PROFILE = "eks"} | map | `<map>` | no |
-=======
-| configure_kubectl_session | Configure the current session's kubectl to use the instantiated EKS cluster. | string | `true` | no |
-| kubeconfig_aws_authenticator_command | Command to use to to fetch AWS EKS credentials | string | `aws-iam-authenticator` | no |
-| kubeconfig_aws_authenticator_additional_args | Any additional arguments to pass to the authenticator such as the role to assume. ["-r", "MyEksRole"] | list | `<list>` | no |
-| kubeconfig_aws_authenticator_env_variables | Environment variables that should be used when executing the authenticator. e.g. { AWS_PROFILE = "eks"} | map | `<map>` | no |
->>>>>>> 75904e48
 | kubeconfig_name | Override the default name used for items kubeconfig. | string | `` | no |
 | manage_aws_auth | Whether to write and apply the aws-auth configmap file. | string | `true` | no |
 | map_accounts | Additional AWS account numbers to add to the aws-auth configmap. See examples/eks_test_fixture/variables.tf for example format. | list | `<list>` | no |
