--- conflicted
+++ resolved
@@ -99,15 +99,9 @@
 | cluster_version | Kubernetes version to use for the EKS cluster. | string | `1.10` | no |
 | config_output_path | Determines where config files are placed if using configure_kubectl_session and you want config files to land outside the current working directory. | string | `./` | no |
 | configure_kubectl_session | Configure the current session's kubectl to use the instantiated EKS cluster. | string | `true` | no |
-<<<<<<< HEAD
-| kubeconfig_aws_authenticator_additional_args | Any additional arguments to pass to the authenticator such as the role to assume ["-r", "MyEksRole"] | string | `<list>` | no |
 | kubeconfig_aws_authenticator_command | Command to use to to fetch AWS EKS credentials | string | `aws-iam-authenticator` | no |
-| kubeconfig_aws_authenticator_env_variables | Environment variables that should be used when executing the authenticator i.e. { AWS_PROFILE = "eks"} | string | `<map>` | no |
-=======
 | kubeconfig_aws_authenticator_additional_args | Any additional arguments to pass to the authenticator such as the role to assume. ["-r", "MyEksRole"] | list | `<list>` | no |
-| kubeconfig_aws_authenticator_command | Command to use to to fetch AWS EKS credentials. | string | `heptio-authenticator-aws` | no |
 | kubeconfig_aws_authenticator_env_variables | Environment variables that should be used when executing the authenticator. e.g. { AWS_PROFILE = "eks"} | map | `<map>` | no |
->>>>>>> 3c4e28e8
 | kubeconfig_name | Override the default name used for items kubeconfig. | string | `` | no |
 | manage_aws_auth | Whether to write and apply the aws-auth configmap file. | string | `true` | no |
 | subnets | A list of subnets to place the EKS cluster and workers within. | list | - | yes |
